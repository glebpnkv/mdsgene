--- conflicted
+++ resolved
@@ -15,15 +15,6 @@
 from mdsgene.agents.patient_identifiers_agent import PatientIdentifiersAgent
 from mdsgene.agents.questions_processing_agent import QuestionsProcessingAgent
 from mdsgene.agents.base_agent import CACHE_DIR
-<<<<<<< HEAD
-=======
-from mdsgene.workflows.pdf_processing import process_pdf_file
-from fastapi import Body
-from typing import Any
-from mdsgene.document_processor import DocumentProcessor
-from langchain_community.vectorstores import FAISS
-
->>>>>>> e278b256
 from mdsgene.cache_utils import delete_document_and_all_related_data
 from mdsgene.document_processor import DocumentProcessor
 from mdsgene.vector_store_client import VectorStoreClient
@@ -1963,7 +1954,7 @@
         # Check if the file exists
         if not os.path.exists(file_path):
             raise HTTPException(
-                status_code=404, 
+                status_code=404,
                 detail=f"File '{filename}' not found in upload directory"
             )
 
@@ -2000,7 +1991,7 @@
             return None
 
         # Get all files in the directory (not subdirectories)
-        files = [os.path.join(directory, f) for f in os.listdir(directory) 
+        files = [os.path.join(directory, f) for f in os.listdir(directory)
                 if os.path.isfile(os.path.join(directory, f))]
 
         if not files:
