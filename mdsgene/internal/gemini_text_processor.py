--- conflicted
+++ resolved
@@ -3,13 +3,9 @@
 import time
 import json
 import traceback
-<<<<<<< HEAD
+from pathlib import Path
 from typing import Any
-=======
-from pathlib import Path
-from typing import Optional, Tuple, List, Any, Dict
 from mdsgene.cache_utils import save_formatted_result
->>>>>>> e278b256
 
 # Use google.generativeai for Gemini interaction
 from google.api_core import exceptions as google_exceptions
@@ -29,11 +25,12 @@
 class GeminiTextProcessor:
     """Handles general text interactions with the Gemini API (e.g., formatting)."""
 
-<<<<<<< HEAD
-    def __init__(self, api_key: str | None = None, model_name: str = DEFAULT_GEMINI_MODEL):
-=======
-    def __init__(self, api_key: Optional[str] = None, model_name: str = DEFAULT_GEMINI_MODEL, *, pmid: Optional[str] = None):
->>>>>>> e278b256
+    def __init__(
+        self,
+        api_key: Optional[str] = None,
+        model_name: str = DEFAULT_GEMINI_MODEL,
+        pmid: Optional[str] = None
+    ):
         """
         Initializes the Gemini client for text operations.
 
@@ -62,10 +59,7 @@
             print(f"Error initializing GeminiTextProcessor client: {e}", file=sys.stderr)
             raise
 
-<<<<<<< HEAD
-    def _make_gemini_request(self, prompt_parts: list[Any], task_description: str) -> str | None:
-=======
-    def load_from_cache(self, cache_id: str) -> Optional[Dict[str, str]]:
+    def load_from_cache(self, cache_id: str) -> dict[str, str] | None:
         """Load a cached formatted answer by id."""
         return self._format_cache.get(cache_id)
 
@@ -78,8 +72,7 @@
         except Exception as e:
             print(f"ERROR saving format cache: {e}")
 
-    def _make_gemini_request(self, prompt_parts: List[Any], task_description: str) -> Optional[str]:
->>>>>>> e278b256
+    def _make_gemini_request(self, prompt_parts: list[Any], task_description: str) -> str | None:
         """Makes a request to the Gemini API using the client with retry logic (Text only)."""
         # Ensure all parts are text for this processor
         contents = [Part.from_text(text=p) if isinstance(p, str) else p for p in prompt_parts]
@@ -156,18 +149,10 @@
             print(f"Raw answer indicates missing info ('{raw_answer}'). Returning -99.")
             return "-99", None
         if "error" in raw_answer.lower() or "failed" in raw_answer.lower():
-<<<<<<< HEAD
              print(f"Raw answer indicates error ('{raw_answer[:50]}...'). Returning -99.")
              return "-99", None
-=======
-             print(f"  Raw answer indicates error ('{raw_answer[:50]}...'). Returning -99.")
-             return "-99", None
-        if "don't know" in raw_answer.lower() or "couldn't find" in raw_answer.lower() or "not stated" in raw_answer.lower() or "not mentioned" in raw_answer.lower():
-            print(f"  Raw answer indicates info not found ('{raw_answer[:50]}...'). Returning -99.")
-            return "-99", None
-
-
->>>>>>> e278b256
+
+
 
         formatting_prompt = f"""
         Given the following raw text extracted from a document and a desired formatting strategy, reformat the text.
@@ -208,13 +193,8 @@
 
         if formatted_answer is None:
             print(
-<<<<<<< HEAD
                 f"ERROR: Gemini formatting failed for raw answer: '{raw_answer[:50]}...'. Returning -99.",
                 file=sys.stderr
-=======
-                f"  ERROR: Gemini formatting failed for raw answer: '{raw_answer[:50]}...'. Returning -99.",
-                file=sys.stderr,
->>>>>>> e278b256
             )
             # Return the original raw_answer as context even on failure
             return "-99", raw_answer
