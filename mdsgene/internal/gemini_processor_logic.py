# gemini_processor_logic.py
import os
import sys
import json
import re
import time
import traceback
from pathlib import Path
from typing import List, Dict, Optional, Any, Tuple

# Use google.generativeai for Gemini interaction
from google.api_core import exceptions as google_exceptions # For specific error handling
from google.genai.types import Part
from google import genai

from mdsgene.internal.defines import NO_INFORMATION_LIST, DEFAULT_SAFETY_SETTINGS

# Configuration
# It's best practice to load API keys from environment variables
GEMINI_API_KEY = os.getenv("GEMINI_API_KEY")
# Default model - this can be overridden in the constructor
DEFAULT_GEMINI_MODEL = os.getenv("GEMINI_MODEL") # Or "gemini-1.5-pro", etc.
# Safety settings to allow potentially sensitive medical info extraction (adjust as needed)

# Generation config (optional, adjust temperature etc. if needed)
DEFAULT_GENERATION_CONFIG = genai.types.GenerationConfig(
    # candidate_count=1, # Default is 1
    # stop_sequences=["..."],
    # max_output_tokens=8192, # Adjust if needed
    temperature=0.1, # Lower temperature for more deterministic extraction/formatting
    # top_p=0.9,
    # top_k=40
)


class GeminiProcessorLogic:
    """Handles interactions with the Gemini API for PDF processing."""

    def __init__(
        self,
        pdf_filepath: Optional[Path] = None,
        *,
        pdf_uri: Optional[str] = None,
        api_key: Optional[str] = None,
        model_name: str = DEFAULT_GEMINI_MODEL,
    ):
        """Initializes the Gemini client and prepares the PDF.

        Either ``pdf_uri`` or ``pdf_filepath`` must be provided. When ``pdf_uri``
        is supplied, the PDF file does not need to be present locally.
        If only the path is given, the file will be uploaded once via the Gemini
        Files API and the resulting URI cached for future use.

        Args:
            pdf_filepath: Local path to the PDF file.
            pdf_uri: Existing Gemini URI for the PDF.
            api_key: Google AI API key. If ``None`` uses ``GEMINI_API_KEY``.
            model_name: Specific Gemini model name (e.g. ``gemini-1.5-flash``).
        """
        resolved_api_key = api_key or GEMINI_API_KEY
        if not resolved_api_key:
            raise ValueError(
                "Gemini API key not provided and GEMINI_API_KEY environment variable not set."
            )

        if pdf_uri is None and pdf_filepath is not None:
            if not pdf_filepath.exists() or not pdf_filepath.is_file():
                raise FileNotFoundError(f"PDF file not found: {pdf_filepath}")

        try:
            # --- Use genai.Client instead of configure/GenerativeModel ---
            self.client = genai.Client(api_key=resolved_api_key)
            self.model_name = model_name
            # Store config to pass to generate_content later
            self.safety_settings = DEFAULT_SAFETY_SETTINGS
            self.generation_config = DEFAULT_GENERATION_CONFIG
            print(f"Gemini client initialized for model '{model_name}'.")
            # --- End Change ---
        except Exception as e:
            print(f"Error initializing Gemini client: {e}", file=sys.stderr)
            raise

        self.pdf_filepath = pdf_filepath
<<<<<<< HEAD
        self.pdf_parts: list[Part] | None = None
        self._load_pdf() # Load PDF during initialization
=======
        self.pdf_uri = pdf_uri
        self.pdf_parts: Optional[List[Part]] = None
>>>>>>> e278b256

        if not self.pdf_uri and not self.pdf_filepath:
            raise ValueError("Either pdf_uri or pdf_filepath must be provided")

        if not self.pdf_uri and self.pdf_filepath:
            from mdsgene.pdf_uri_cache_manager import PdfUriCacheManager

            cache = PdfUriCacheManager()
            cached = cache.get_uri(self.pdf_filepath.name)
            if cached:
                self.pdf_uri = cached
            else:
                uploaded = self._upload_pdf_to_gemini(self.pdf_filepath)
                if uploaded:
                    self.pdf_uri = uploaded
                    cache.save_uri(self.pdf_filepath.name, uploaded)

        self._load_pdf()

    def _upload_pdf_to_gemini(self, path: Path) -> Optional[str]:
        """Upload a PDF via the Gemini Files API and return the file URI."""
        try:
            uploaded = self.client.files.upload(file=str(path))
            return getattr(uploaded, "uri", None)
        except Exception as e:
            print(f"Error uploading PDF to Gemini: {e}", file=sys.stderr)
            return None

    def _load_pdf(self) -> None:
        """Prepare the PDF part for Gemini requests."""
        if self.pdf_uri:
            self.pdf_parts = [Part.from_uri(file_uri=self.pdf_uri, mime_type="application/pdf")]
            return

        if not self.pdf_filepath:
            self.pdf_parts = None
            return

        try:
            print(f"Loading PDF: {self.pdf_filepath}")
            pdf_bytes = self.pdf_filepath.read_bytes()
            mime_type = "application/pdf"
            self.pdf_parts = [Part.from_bytes(data=pdf_bytes, mime_type=mime_type)]
            print("PDF loaded successfully into Gemini Part.")
        except Exception as e:
            print(f"Error reading PDF file {self.pdf_filepath}: {e}", file=sys.stderr)
            self.pdf_parts = None

    def _make_gemini_request(self, prompt_parts: list[Any], task_description: str) -> str | None:
        """Makes a request to the Gemini API using the client with retry logic."""

        if task_description == "formatting":
            contents = [Part.from_text(text=p) if isinstance(p, str) else p for p in prompt_parts]
        else:
            text_prompts = [Part.from_text(text=p) if isinstance(p, str) else p for p in prompt_parts]
            contents = text_prompts + (self.pdf_parts or [])

        max_retries = 3
        delay = 5 # seconds

        for attempt in range(max_retries):
            try:
                print(f"  Attempting Gemini request ({task_description})... (Attempt {attempt + 1}/{max_retries})")

                # Call using client.models.generate_content ---
                response = self.client.models.generate_content(
                    model=f"models/{self.model_name}", # Model name needs 'models/' prefix for client API
                    contents=contents,
                    # safety_settings=self.safety_settings,
                    # generation_config=self.generation_config
                )
                # End Change

                if hasattr(response, 'text'):
                     print(f"Gemini request successful ({task_description}).")
                     return response.text.strip()
                else:
                     print(
                         f"WARNING: Gemini response for '{task_description}' has no text. "
                         f"Response details: {response.prompt_feedback}",
                         file=sys.stderr
                     )
                     return None

            except google_exceptions.ResourceExhausted as e:
                print(f"WARNING: Gemini API quota exceeded: {e}. Retrying in {delay}s...", file=sys.stderr)
                time.sleep(delay)
                delay *= 2
            except google_exceptions.ServiceUnavailable as e:
                 print(f"WARNING: Gemini service unavailable: {e}. Retrying in {delay}s...", file=sys.stderr)
                 time.sleep(delay)
                 delay *= 2
            except google_exceptions.InternalServerError as e:
                 print(f"WARNING: Gemini internal server error: {e}. Retrying in {delay}s...", file=sys.stderr)
                 time.sleep(delay)
                 delay *= 2
            # Handle potential InvalidArgument errors (e.g., bad model name)
            except google_exceptions.InvalidArgument as e:
                 print(f"ERROR: Invalid argument for Gemini API call ({task_description}): {e}", file=sys.stderr)
                 print(
                     f"Check if model name '{self.model_name}' is valid and correctly formatted ('models/...') "
                     f"for the client API."
                 )
                 return None # Don't retry on invalid argument
            except Exception as e:
                print(f"ERROR: Unhandled exception during Gemini API call ({task_description}): {e}", file=sys.stderr)
                traceback.print_exc()
                return None

        print(f"ERROR: Gemini request failed after {max_retries} attempts ({task_description}).", file=sys.stderr)
        return None


    def get_patient_identifiers(self) -> List[Dict[str, Optional[str]]]:
        """
        Uses Gemini to extract a list of patient and family identifiers from the PDF.
        """
        print("\nRequesting patient identifiers from Gemini...")
        extraction_prompt = (
            "Based on the provided document, extract a list of all distinct patient cases mentioned. "
            "For each case, identify the specific patient identifier (e.g., 'Patient 1', 'II-1', 'P3') and the "
            "family identifier if available (e.g., 'Family A', 'F1'). "
            "Present the result STRICTLY as a JSON array of objects. Each object must have two keys: 'family' "
            "(string or null) and 'patient' (string). "
            "Example: [{'family': 'Family 1', 'patient': 'II-1'}, {'family': null, 'patient': 'Patient 2'}]"
            "Output ONLY the JSON array, without any introductory text, code block markers (like ```json), "
            "or explanations."
        )

        json_text = self._make_gemini_request([extraction_prompt], "patient identification")

        if not json_text:
            print("ERROR: Failed to get response for patient identifiers.", file=sys.stderr)
            return []

        print(f"  Raw Gemini JSON response:\n---\n{json_text}\n---")

        try:
            match = re.search(r'\[\s*\{.*?\}\s*\]', json_text, re.DOTALL)
            if match:
                json_array_text = match.group(0)
            elif json_text.strip().startswith('[') and json_text.strip().endswith(']'):
                 json_array_text = json_text.strip()
            else:
                 print("ERROR: Could not find a valid JSON array structure in the response.", file=sys.stderr)
                 print(f"Received text: {json_text}")
                 return []

            patients = json.loads(json_array_text)
            if not isinstance(patients, list):
                print("ERROR: Parsed JSON is not a list.", file=sys.stderr)
                return []

            unique_patients = {}
            for entry in patients:
                if not isinstance(entry, dict) or "patient" not in entry:
                    print(f"WARNING: Skipping invalid patient entry format: {entry}", file=sys.stderr)
                    continue
                patient_id_raw = entry.get("patient")
                family_id_raw = entry.get("family")
                patient_id = str(patient_id_raw).strip() if patient_id_raw is not None else None
                family_id = str(family_id_raw).strip() \
                    if (family_id_raw is not None and str(family_id_raw).strip().lower() != 'null') \
                    else None
                if not patient_id:
                    print(f"WARNING: Skipping entry with missing patient identifier: {entry}", file=sys.stderr)
                    continue
                key = (patient_id, family_id)
                if key not in unique_patients:
                    unique_patients[key] = {"patient": patient_id, "family": family_id}

            unique_patient_list = list(unique_patients.values())
            print(f"  Identified {len(unique_patient_list)} unique patient entries.")
            return unique_patient_list

        except json.JSONDecodeError as e:
            print(f"ERROR: Failed to parse JSON response for patient list: {e}", file=sys.stderr)
            print(f"  Invalid JSON text received:\n---\n{json_array_text or json_text}\n---", file=sys.stderr)
            return []
        except Exception as e:
            print(f"ERROR: Unexpected error processing patient list: {e}", file=sys.stderr)
            traceback.print_exc()
            return []

    def answer_question(self, question_text: str) -> Optional[Tuple[str, str]]:
        """
        Asks a specific question to Gemini based on the loaded PDF context.

        Returns:
            A tuple of (answer, context), or None if the question cannot be answered
        """
        prompt = (
             f"Based *only* on the information contained within the provided document, "
             f"answer the following question:\n"
             f"{question_text}\n"
             f"If the information is not found in the document, state 'Information not found'."
        )
        print(f"Asking Gemini: {question_text[:100]}...")
        raw_answer = self._make_gemini_request([prompt], "question answering")

        if raw_answer and raw_answer.lower() in NO_INFORMATION_LIST:
             print(f"Gemini indicated information not found for: '{question_text[:100]}...'")

        # Return both the answer and the prompt as context
        return (raw_answer, prompt) if raw_answer is not None else None

    def extract_publication_details(self) -> dict[str, str | None]:
        """
        Uses Gemini to extract key publication details (title, author, year) from the PDF.

        Returns:
            A dictionary with keys 'title', 'first_author_lastname', 'year',
            or None values if details cannot be extracted.
        """
        print("\nRequesting publication details (title, author, year) from Gemini...")
        extraction_prompt = (
            "Based *only* on the provided document, identify the following publication details:\n"
            "1. The full title of the article.\n"
            "2. The last name of the *first* author listed.\n"
            "3. The four-digit publication year.\n\n"
            "Present the result STRICTLY as a JSON object with the keys 'title', 'first_author_lastname', and 'year'.\n"
            "Example: {\"title\": \"Actual Title of Paper\", \"first_author_lastname\": \"Smith\", "
            "\"year\": \"2023\"}\n"
            "Output ONLY the JSON object, without any introductory text, code block markers (like ```json), "
            "or explanations. If any detail cannot be found, use a null value for that key."
        )

        # This request only needs the PDF context
        json_text = self._make_gemini_request(
            prompt_parts=[extraction_prompt],
            task_description="publication detail extraction"
        )

        details = {'title': None, 'first_author_lastname': None, 'year': None} # Default values

        if not json_text:
            print("ERROR: Failed to get response for publication details.", file=sys.stderr)
            return details # Return defaults

        print(f"  Raw Gemini JSON response for details:\n---\n{json_text}\n---")

        # Attempt to parse the JSON response
        try:
            # More robust JSON finding
            match = re.search(r'\{\s*".*?":.*?\s*\}', json_text, re.DOTALL)
            if match:
                json_object_text = match.group(0)
            elif json_text.strip().startswith('{') and json_text.strip().endswith('}'):
                 json_object_text = json_text.strip()
            else:
                 print(
                     "ERROR: Could not find a valid JSON object structure in the response for details.",
                     file=sys.stderr
                 )
                 print(f"Received text: {json_text}")
                 return details # Return defaults

            parsed_json = json.loads(json_object_text)
            if not isinstance(parsed_json, dict):
                print("ERROR: Parsed JSON for details is not a dictionary.", file=sys.stderr)
                return details # Return defaults

            # Extract details, handling potential missing keys or null values
            details['title'] = str(parsed_json.get('title')).strip() if parsed_json.get('title') else None
            details['first_author_lastname'] = str(parsed_json.get('first_author_lastname')).strip() \
                if parsed_json.get('first_author_lastname') else None
            details['year'] = str(parsed_json.get('year')).strip() if parsed_json.get('year') else None

            # Basic validation
            if details['year'] and not re.match(r'^\d{4}$', details['year']):
                print(f"WARNING: Extracted year '{details['year']}' is not 4 digits. Setting to None.")
                details['year'] = None

            print(f"  Extracted publication details: {details}")
            return details

        except json.JSONDecodeError as e:
            print(f"ERROR: Failed to parse JSON response for publication details: {e}", file=sys.stderr)
            print(f"  Invalid JSON text received:\n---\n{json_object_text or json_text}\n---", file=sys.stderr)
            return details # Return defaults
        except Exception as e:
            print(f"ERROR: Unexpected error processing publication details: {e}", file=sys.stderr)
            traceback.print_exc()
            return details # Return defaults<|MERGE_RESOLUTION|>--- conflicted
+++ resolved
@@ -81,13 +81,8 @@
             raise
 
         self.pdf_filepath = pdf_filepath
-<<<<<<< HEAD
+        self.pdf_uri = pdf_uri
         self.pdf_parts: list[Part] | None = None
-        self._load_pdf() # Load PDF during initialization
-=======
-        self.pdf_uri = pdf_uri
-        self.pdf_parts: Optional[List[Part]] = None
->>>>>>> e278b256
 
         if not self.pdf_uri and not self.pdf_filepath:
             raise ValueError("Either pdf_uri or pdf_filepath must be provided")
