import sys
from pathlib import Path
from typing import Dict, List, Optional

from typing import Annotated
from langgraph.graph.message import add_messages
from typing_extensions import TypedDict
from mdsgene.agents.base_agent import BaseAgent
from mdsgene.pdf_uri_utils import resolve_pdf_uri


# Define the state for our LangGraph
class State(TypedDict):
    pdf_filepath: str
    patient_identifiers: List[Dict[str, Optional[str]]]
    messages: Annotated[list, add_messages]


class PatientIdentifiersAgent(BaseAgent[State]):
    """Agent for extracting patient identifiers from PDFs."""

    def __init__(self, pmid: str = None):
        """
        Initialize the patient identifier agent.

        Args:
            pmid: PMID of the document (optional)
        """
        super().__init__("patient_identifiers", "patient_cache.json", pmid)
        self.patient_cache_key = "__patient_identifiers_list_v1__"

    def extract_patient_identifiers(self, state: State) -> State:
        """Extract patient identifiers from PDF using Gemini with caching."""
        pdf_filepath = state["pdf_filepath"]

        patient_identifiers = []
        cache = self.load_cache()
        loaded_from_cache = False

        print("\nGetting patient identifiers (checking cache)...")
        cached_data_str = cache.get(self.patient_cache_key)

        if cached_data_str is not None:
            print("  Cache HIT for patient identifiers.")
            try:
                patient_identifiers_parsed = cached_data_str
                if isinstance(patient_identifiers_parsed, list):
                    patient_identifiers = patient_identifiers_parsed
                    print(f"  Successfully loaded {len(patient_identifiers)} identifiers from cache.")
                    loaded_from_cache = True
                else:
                    print("WARNING: Cached data for patient identifiers is not a list. Re-fetching.")
            except Exception:
                print("ERROR: Failed to parse cached patient identifiers. Re-fetching.")

        if not loaded_from_cache:
            print("  Cache MISS or invalid cache data. Querying AI Processor Service for patient identifiers...")
            try:
<<<<<<< HEAD
                fetched_identifiers = self.ai_processor_client.get_patient_identifiers(pdf_filepath)
                print(f"Successfully fetched {len(fetched_identifiers)} identifiers via Gemini.")
=======
                pdf_uri = resolve_pdf_uri(Path(pdf_filepath))
                if pdf_uri:
                    fetched_identifiers = self.ai_processor_client.get_patient_identifiers(pdf_uri=pdf_uri)
                else:
                    fetched_identifiers = self.ai_processor_client.get_patient_identifiers(pdf_filepath)
                print(f"  Successfully fetched {len(fetched_identifiers)} identifiers via Gemini.")
>>>>>>> e278b256

                try:
                    cache[self.patient_cache_key] = fetched_identifiers
                    self.save_cache(cache)
                    print("Stored fetched patient identifiers in cache.")
                    patient_identifiers = fetched_identifiers
                except TypeError as json_err:
                    print(f"ERROR: Could not serialize fetched patient identifiers to JSON: {json_err}. Not caching.")
                    patient_identifiers = fetched_identifiers
                except Exception as cache_err:
                    print(f"ERROR: Could not save patient identifiers to cache: {cache_err}")
                    patient_identifiers = fetched_identifiers

            except Exception as e:
                error_msg = f"ERROR getting patient identifiers via Gemini: {e}"
                print(error_msg)
                import traceback
                traceback.print_exc()
                return {
                    **state,
                    "messages": state["messages"] + [
                        {"role": "assistant", "content": error_msg}
                    ]
                }

        print(f"--> Proceeding with {len(patient_identifiers)} patient identifiers.")

        return {
            **state,
            "patient_identifiers": patient_identifiers,
            "messages": state["messages"] + [
                {"role": "assistant", "content": f"Found {len(patient_identifiers)} patient identifiers."}
            ]
        }

    def setup(self):
        """Set up the agent by building the graph."""
        nodes = {
            "extract_patient_identifiers": self.extract_patient_identifiers
        }
        return self.build_graph(State, nodes)

    def print_results(self, final_state: State):
        """Print the results of running the agent."""
        print("\n=== Results ===")
        print(f"PDF: {Path(final_state['pdf_filepath']).name}")
        print(f"Patient Identifiers: {final_state.get('patient_identifiers')}")

        # Call the base class method to print the conversation
        super().print_results(final_state)

def main():
    """Run the agent if this file is executed directly."""
    # Get PDF filepath from command line argument or use a default
    if len(sys.argv) > 1:
        pdf_filepath = sys.argv[1]
    else:
        # Prompt user for PDF filepath
        pdf_filepath = input("Enter the path to a PDF file: ")

    # Validate the PDF filepath
    if not Path(pdf_filepath).exists():
        print(f"Error: PDF file not found at {pdf_filepath}")
        sys.exit(1)

    print(f"Processing PDF: {pdf_filepath}")

    # Initialize the agent
    agent = PatientIdentifiersAgent()
    agent.setup()

    # Initialize the state
    initial_state = {
        "pdf_filepath": pdf_filepath,
        "patient_identifiers": [],
        "messages": [
            {"role": "user", "content": f"Extract patient identifiers from {Path(pdf_filepath).name}"}
        ]
    }

    try:
        # Run the agent
        final_state = agent.run(initial_state)

        # Display the results
        agent.print_results(final_state)

    except Exception as e:
        print(f"ERROR: An unexpected error occurred: {e}")
        import traceback
        traceback.print_exc()
        sys.exit(1)


if __name__ == "__main__":
    main()<|MERGE_RESOLUTION|>--- conflicted
+++ resolved
@@ -56,17 +56,12 @@
         if not loaded_from_cache:
             print("  Cache MISS or invalid cache data. Querying AI Processor Service for patient identifiers...")
             try:
-<<<<<<< HEAD
-                fetched_identifiers = self.ai_processor_client.get_patient_identifiers(pdf_filepath)
-                print(f"Successfully fetched {len(fetched_identifiers)} identifiers via Gemini.")
-=======
                 pdf_uri = resolve_pdf_uri(Path(pdf_filepath))
                 if pdf_uri:
                     fetched_identifiers = self.ai_processor_client.get_patient_identifiers(pdf_uri=pdf_uri)
                 else:
                     fetched_identifiers = self.ai_processor_client.get_patient_identifiers(pdf_filepath)
                 print(f"  Successfully fetched {len(fetched_identifiers)} identifiers via Gemini.")
->>>>>>> e278b256
 
                 try:
                     cache[self.patient_cache_key] = fetched_identifiers
